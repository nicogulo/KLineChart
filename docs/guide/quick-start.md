--- conflicted
+++ resolved
@@ -9,126 +9,8 @@
 <!-- @include: @/components/quick-start/download.md -->
 
 
-<<<<<<< HEAD
-    return () => {
-      // 销毁图表
-      dispose('chart')
-    }
-  }, [])
-
-  return <div id="chart" style={{ width: 600, height: 600 }}/>
-}
-
-```
-
-```jsx [Solid]
-import { onMount, onCleanup } from 'solid-js'
-import { init, dispose } from 'klinecharts'
-
-export default () => {
-  onMount(() => {
-    // 初始化图表
-    const chart = init('chart')
-
-    // 为图表添加数据
-    chart.applyNewData([
-      { close: 4976.16, high: 4977.99, low: 4970.12, open: 4972.89, timestamp: 1587660000000, volume: 204 },
-      { close: 4977.33, high: 4979.94, low: 4971.34, open: 4973.20, timestamp: 1587660060000, volume: 194 },
-      { close: 4977.93, high: 4977.93, low: 4974.20, open: 4976.53, timestamp: 1587660120000, volume: 197 },
-      { close: 4966.77, high: 4968.53, low: 4962.20, open: 4963.88, timestamp: 1587660180000, volume: 28 },
-      { close: 4961.56, high: 4972.61, low: 4961.28, open: 4961.28, timestamp: 1587660240000, volume: 184 },
-      { close: 4964.19, high: 4964.74, low: 4961.42, open: 4961.64, timestamp: 1587660300000, volume: 191 },
-      { close: 4968.93, high: 4972.70, low: 4964.55, open: 4966.96, timestamp: 1587660360000, volume: 105 },
-      { close: 4979.31, high: 4979.61, low: 4973.99, open: 4977.06, timestamp: 1587660420000, volume: 35 },
-      { close: 4977.02, high: 4981.66, low: 4975.14, open: 4981.66, timestamp: 1587660480000, volume: 135 },
-      { close: 4985.09, high: 4988.62, low: 4980.30, open: 4986.72, timestamp: 1587660540000, volume: 76 }
-    ])
-  })
-
-  onCleanup(() => {
-    // 销毁图表
-    dispose('chart')
-  })
-
-  return <div id="chart" style={{ width: "600px", height: "600px" }}/>
-}
-
-```
-
-```svelte [Svelte]
-<div id="chart" style="width:600px;height:600px"/>
-
-<script>
-import { onMount, onDestroy } from 'svelte'
-
-onMount(() => {
-  // 初始化图表
-  const chart = init('chart')
-
-  // 为图表添加数据
-  chart.applyNewData([
-    { close: 4976.16, high: 4977.99, low: 4970.12, open: 4972.89, timestamp: 1587660000000, volume: 204 },
-    { close: 4977.33, high: 4979.94, low: 4971.34, open: 4973.20, timestamp: 1587660060000, volume: 194 },
-    { close: 4977.93, high: 4977.93, low: 4974.20, open: 4976.53, timestamp: 1587660120000, volume: 197 },
-    { close: 4966.77, high: 4968.53, low: 4962.20, open: 4963.88, timestamp: 1587660180000, volume: 28 },
-    { close: 4961.56, high: 4972.61, low: 4961.28, open: 4961.28, timestamp: 1587660240000, volume: 184 },
-    { close: 4964.19, high: 4964.74, low: 4961.42, open: 4961.64, timestamp: 1587660300000, volume: 191 },
-    { close: 4968.93, high: 4972.70, low: 4964.55, open: 4966.96, timestamp: 1587660360000, volume: 105 },
-    { close: 4979.31, high: 4979.61, low: 4973.99, open: 4977.06, timestamp: 1587660420000, volume: 35 },
-    { close: 4977.02, high: 4981.66, low: 4975.14, open: 4981.66, timestamp: 1587660480000, volume: 135 },
-    { close: 4985.09, high: 4988.62, low: 4980.30, open: 4986.72, timestamp: 1587660540000, volume: 76 }
-  ])
-})
-
-onDestroy(() => {
-  // 销毁图表
-  dispose('chart')
-})
-</script>
-```
-
-```html [Vanilla]
-<!DOCTYPE html>
-<html lang="cn" >
-  <head>
-    <meta charset="utf-8" />
-    <meta name="viewport" content="width=device-width, initial-scale=1" />
-    <meta name="theme-color" content="#000000" />
-    <meta name="keywords" content="快速开始"/>
-    <meta name="description" content="快速开始"/>
-    <title>快速开始</title>
-    <script type="text/javascript" src="https://cdn.jsdelivr.net/npm/klinecharts/dist/umd/klinecharts.min.js"></script>
-  </head>
-  <body>
-    <div id="chart" style="width:600px;height:600px"></div>
-    <script>
-      window.onload = function () {
-        // 初始化图表
-        var chart = klinecharts.init('chart')
-
-        // 为图表添加数据
-        chart.applyNewData([
-          { close: 4976.16, high: 4977.99, low: 4970.12, open: 4972.89, timestamp: 1587660000000, volume: 204 },
-          { close: 4977.33, high: 4979.94, low: 4971.34, open: 4973.20, timestamp: 1587660060000, volume: 194 },
-          { close: 4977.93, high: 4977.93, low: 4974.20, open: 4976.53, timestamp: 1587660120000, volume: 197 },
-          { close: 4966.77, high: 4968.53, low: 4962.20, open: 4963.88, timestamp: 1587660180000, volume: 28 },
-          { close: 4961.56, high: 4972.61, low: 4961.28, open: 4961.28, timestamp: 1587660240000, volume: 184 },
-          { close: 4964.19, high: 4964.74, low: 4961.42, open: 4961.64, timestamp: 1587660300000, volume: 191 },
-          { close: 4968.93, high: 4972.70, low: 4964.55, open: 4966.96, timestamp: 1587660360000, volume: 105 },
-          { close: 4979.31, high: 4979.61, low: 4973.99, open: 4977.06, timestamp: 1587660420000, volume: 35 },
-          { close: 4977.02, high: 4981.66, low: 4975.14, open: 4981.66, timestamp: 1587660480000, volume: 135 },
-          { close: 4985.09, high: 4988.62, low: 4980.30, open: 4986.72, timestamp: 1587660540000, volume: 76 }
-        ])
-      }
-    </script>
-  </body>
-</html>
-```
-:::
-=======
 ## 创建第一个图表
 KLineChart 不受前端框架限制，所以你可以在任何一个前端框架中使用。
 <!--@include: @/components/quick-start/create-chart/index.md-->
->>>>>>> 9cc8f831
 
 这样你的第一个图表就创建完成了。